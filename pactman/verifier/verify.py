--- conflicted
+++ resolved
@@ -539,11 +539,7 @@
         # check for unexpected data in the request
         for k in data:
             if k not in spec:
-<<<<<<< HEAD
-                return self.result.fail("Unexpected data in request", path + [k])
-=======
                 return self.result.fail(f"Unexpected data in request {path + [k]}")
->>>>>>> 28c5986f
         return True
 
 
